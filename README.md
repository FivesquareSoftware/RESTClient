--- conflicted
+++ resolved
@@ -1,10 +1,5 @@
-<<<<<<< HEAD
 [HOWTO]: https://github.com/johnclayton/RESTClient/wiki/HowTo (How Tos)
 [FAQ]: https://github.com/johnclayton/RESTClient/wiki/FAQ (FAQs)
-=======
-[HOWTO]:https://github.com/johnclayton/RESTClient/tree/master/Docs/howto.md (How Tos)
-[FAQ]: https://github.com/johnclayton/RESTClient/tree/master/faq.md (FAQs)
->>>>>>> b6f129bb
 [API]: http://johnclayton.github.com/RESTClient/api/html/index.html (API Docs)
 [TESTS]: https://github.com/johnclayton/RESTClient/tree/master/Tests#readme (Running the Tests)
 
@@ -37,11 +32,7 @@
 
 The simplest way to use RESTClient in your Xcode project is to just copy the files in "Source" to your own project.
 
-<<<<<<< HEAD
 The best way to include RESTClient is to drag the project into your workspace,  add libRESTClient.a to your main target's link phase and the Source dir (If you had RESTClient in ./Externals it would be "$(SRCROOT)/Externals/RESTClient/Source/**") to your header search paths.
-=======
-The best way to include RESTClient is to drag the project into your workspace,  add libRESTClient.a to your main target's link phase and add the Source dir to your header search paths (If you had RESTClient in ./Externals it would be "$(SRCROOT)/Externals/RESTClient/Source/**").
->>>>>>> b6f129bb
 
 If you plan on running the tests, make sure you use `git clone --recursive` to get the repository (or if you are adding RESTClient as a submodule, `git submodule update --recursive`) to be sure to fetch RESTClient's own externals.
 
