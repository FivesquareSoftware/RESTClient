// !$*UTF8*$!
{
	archiveVersion = 1;
	classes = {
	};
	objectVersion = 46;
	objects = {

/* Begin PBXBuildFile section */
		A4014E1F14CE1BB80040962D /* RCResponseCodesSpec.m in Sources */ = {isa = PBXBuildFile; fileRef = A43F86DE144AB14100C69C3D /* RCResponseCodesSpec.m */; };
		A4014E2014CE1BB80040962D /* RCCodingSpec.m in Sources */ = {isa = PBXBuildFile; fileRef = A43F86E1144AB2FB00C69C3D /* RCCodingSpec.m */; };
		A4014E2114CE1BB80040962D /* RCResourceConfigSpec.m in Sources */ = {isa = PBXBuildFile; fileRef = A416120F144109870008A235 /* RCResourceConfigSpec.m */; };
		A4014E2214CE1BB80040962D /* RCResourceNestingSpec.m in Sources */ = {isa = PBXBuildFile; fileRef = A4CD025714804612006EE89E /* RCResourceNestingSpec.m */; };
		A4014E2314CE1BB80040962D /* RCResourceControlSpec.m in Sources */ = {isa = PBXBuildFile; fileRef = A465B124148AD74000C5589B /* RCResourceControlSpec.m */; };
		A4014E2414CE1BB80040962D /* RCAuthSpec.m in Sources */ = {isa = PBXBuildFile; fileRef = A4CD1951141A78C800FADC09 /* RCAuthSpec.m */; };
		A4014E2514CE1BB80040962D /* RCGetSpec.m in Sources */ = {isa = PBXBuildFile; fileRef = A4B2EFFB14217FDF000E8860 /* RCGetSpec.m */; };
		A4014E2614CE1BB80040962D /* RCHeadSpec.m in Sources */ = {isa = PBXBuildFile; fileRef = A46E23E81483F4FC0045CA21 /* RCHeadSpec.m */; };
		A4014E2714CE1BB80040962D /* RCDeleteSpec.m in Sources */ = {isa = PBXBuildFile; fileRef = A46E23EA1483F50A0045CA21 /* RCDeleteSpec.m */; };
		A4014E2814CE1BB80040962D /* RCPostSpec.m in Sources */ = {isa = PBXBuildFile; fileRef = A4EEBA1A14242D6100376DAC /* RCPostSpec.m */; };
		A4014E2914CE1BB80040962D /* RCPutSpec.m in Sources */ = {isa = PBXBuildFile; fileRef = A416120B1441096A0008A235 /* RCPutSpec.m */; };
		A4014E2A14CE1BB80040962D /* RCResourceBlocksSpec.m in Sources */ = {isa = PBXBuildFile; fileRef = A416121514410B640008A235 /* RCResourceBlocksSpec.m */; };
		A4014E2B14CE1BB80040962D /* RCFileHandlingSpec.m in Sources */ = {isa = PBXBuildFile; fileRef = A44C586C147DC15700CD592C /* RCFileHandlingSpec.m */; };
		A4014E2C14CE1BB80040962D /* RCStaticMethodsSpec.m in Sources */ = {isa = PBXBuildFile; fileRef = A4CC12591481D6050066C7E6 /* RCStaticMethodsSpec.m */; };
		A4014E2D14CE1BB80040962D /* RCBenchmarksSpec.m in Sources */ = {isa = PBXBuildFile; fileRef = A4C9D1DB1482E506004E9B72 /* RCBenchmarksSpec.m */; };
		A4014E2E14CE1BB80040962D /* RCRequestSpec.m in Sources */ = {isa = PBXBuildFile; fileRef = A4A22274148AAAFD001726E4 /* RCRequestSpec.m */; };
		A4092665149725F300C42E8B /* RCOAuth2AuthProvider.h in Headers */ = {isa = PBXBuildFile; fileRef = A4092663149725F300C42E8B /* RCOAuth2AuthProvider.h */; settings = {ATTRIBUTES = (Public, ); }; };
		A4092666149725F300C42E8B /* RCOAuth2AuthProvider.m in Sources */ = {isa = PBXBuildFile; fileRef = A4092664149725F300C42E8B /* RCOAuth2AuthProvider.m */; };
		A4092786149835FD00C42E8B /* RCServerTrustAuthProvider.h in Headers */ = {isa = PBXBuildFile; fileRef = A4092784149835FC00C42E8B /* RCServerTrustAuthProvider.h */; settings = {ATTRIBUTES = (Public, ); }; };
		A4092787149835FD00C42E8B /* RCServerTrustAuthProvider.m in Sources */ = {isa = PBXBuildFile; fileRef = A4092785149835FC00C42E8B /* RCServerTrustAuthProvider.m */; };
		A409B2B014001B14003495BA /* RCTypes.h in Headers */ = {isa = PBXBuildFile; fileRef = A409B2AF14001B14003495BA /* RCTypes.h */; settings = {ATTRIBUTES = (Public, ); }; };
		A409B33F1408E82D003495BA /* RCAuthProvider.h in Headers */ = {isa = PBXBuildFile; fileRef = A409B33E1408E82D003495BA /* RCAuthProvider.h */; settings = {ATTRIBUTES = (Public, ); }; };
		A409B3421408E890003495BA /* RCBasicAuthProvider.h in Headers */ = {isa = PBXBuildFile; fileRef = A409B3401408E890003495BA /* RCBasicAuthProvider.h */; settings = {ATTRIBUTES = (Public, ); }; };
		A409B3431408E890003495BA /* RCBasicAuthProvider.m in Sources */ = {isa = PBXBuildFile; fileRef = A409B3411408E890003495BA /* RCBasicAuthProvider.m */; };
		A409B3BC1410597D003495BA /* RCConstants.h in Headers */ = {isa = PBXBuildFile; fileRef = A409B3BA1410597C003495BA /* RCConstants.h */; settings = {ATTRIBUTES = (Public, ); }; };
		A409B3BD1410597D003495BA /* RCConstants.m in Sources */ = {isa = PBXBuildFile; fileRef = A409B3BB1410597D003495BA /* RCConstants.m */; };
		A409B3CD141A530C003495BA /* libRESTClient.a in Frameworks */ = {isa = PBXBuildFile; fileRef = A414FD4213DB459200F96152 /* libRESTClient.a */; };
<<<<<<< HEAD
		A40EE13F14D8791100EBD8C3 /* libxml2.dylib in Frameworks */ = {isa = PBXBuildFile; fileRef = A40EE13E14D8791100EBD8C3 /* libxml2.dylib */; };
		A40EE26714D9BC9500EBD8C3 /* NSData+Base64.h in Headers */ = {isa = PBXBuildFile; fileRef = A40EE26514D9BC9500EBD8C3 /* NSData+Base64.h */; settings = {ATTRIBUTES = (Public, ); }; };
=======
		A40EE26714D9BC9500EBD8C3 /* NSData+Base64.h in Headers */ = {isa = PBXBuildFile; fileRef = A40EE26514D9BC9500EBD8C3 /* NSData+Base64.h */; };
>>>>>>> a67e8fb0
		A40EE26814D9BC9500EBD8C3 /* NSData+Base64.m in Sources */ = {isa = PBXBuildFile; fileRef = A40EE26614D9BC9500EBD8C3 /* NSData+Base64.m */; };
		A41410D514B680070026A8C1 /* NSDictionary+RESTClient.h in Headers */ = {isa = PBXBuildFile; fileRef = A41410D314B680070026A8C1 /* NSDictionary+RESTClient.h */; settings = {ATTRIBUTES = (Public, ); }; };
		A41410D614B680070026A8C1 /* NSDictionary+RESTClient.m in Sources */ = {isa = PBXBuildFile; fileRef = A41410D414B680070026A8C1 /* NSDictionary+RESTClient.m */; };
		A414FD4613DB459200F96152 /* Foundation.framework in Frameworks */ = {isa = PBXBuildFile; fileRef = A414FD4513DB459200F96152 /* Foundation.framework */; };
		A414FD4C13DB459200F96152 /* RESTClient.m in Sources */ = {isa = PBXBuildFile; fileRef = A414FD4B13DB459200F96152 /* RESTClient.m */; };
		A414FD5913DB466600F96152 /* RCResource.h in Headers */ = {isa = PBXBuildFile; fileRef = A414FD5713DB466600F96152 /* RCResource.h */; settings = {ATTRIBUTES = (Public, ); }; };
		A414FD5A13DB466600F96152 /* RCResource.m in Sources */ = {isa = PBXBuildFile; fileRef = A414FD5813DB466600F96152 /* RCResource.m */; };
		A414FD6113DB468D00F96152 /* RCResponse.h in Headers */ = {isa = PBXBuildFile; fileRef = A414FD5F13DB468D00F96152 /* RCResponse.h */; settings = {ATTRIBUTES = (Public, ); }; };
		A414FD6213DB468D00F96152 /* RCResponse.m in Sources */ = {isa = PBXBuildFile; fileRef = A414FD6013DB468D00F96152 /* RCResponse.m */; };
		A416122A14411A800008A235 /* libOCMock.a in Frameworks */ = {isa = PBXBuildFile; fileRef = A416122914411A800008A235 /* libOCMock.a */; };
		A41C901114F2ED4800E16A9E /* NSString+RESTClient.h in Headers */ = {isa = PBXBuildFile; fileRef = A41C900F14F2ED4800E16A9E /* NSString+RESTClient.h */; settings = {ATTRIBUTES = (Public, ); }; };
		A41C901214F2ED4800E16A9E /* NSString+RESTClient.m in Sources */ = {isa = PBXBuildFile; fileRef = A41C901014F2ED4800E16A9E /* NSString+RESTClient.m */; };
		A432B46E149D0B56006582DB /* Security.framework in Frameworks */ = {isa = PBXBuildFile; fileRef = A409B3991408F193003495BA /* Security.framework */; };
		A43F86AD144AAC5D00C69C3D /* RCImageCoder.h in Headers */ = {isa = PBXBuildFile; fileRef = A43F86AB144AAC5D00C69C3D /* RCImageCoder.h */; settings = {ATTRIBUTES = (Public, ); }; };
		A43F86AE144AAC5D00C69C3D /* RCImageCoder.m in Sources */ = {isa = PBXBuildFile; fileRef = A43F86AC144AAC5D00C69C3D /* RCImageCoder.m */; };
		A443AE3413DB4B8300D55902 /* RCCoder.h in Headers */ = {isa = PBXBuildFile; fileRef = A443AE3213DB4B8300D55902 /* RCCoder.h */; settings = {ATTRIBUTES = (Public, ); }; };
		A443AE3513DB4B8300D55902 /* RCCoder.m in Sources */ = {isa = PBXBuildFile; fileRef = A443AE3313DB4B8300D55902 /* RCCoder.m */; };
		A443AE3B13DB4C7F00D55902 /* RCJSONCoder.h in Headers */ = {isa = PBXBuildFile; fileRef = A443AE3913DB4C7F00D55902 /* RCJSONCoder.h */; settings = {ATTRIBUTES = (Public, ); }; };
		A443AE3C13DB4C7F00D55902 /* RCJSONCoder.m in Sources */ = {isa = PBXBuildFile; fileRef = A443AE3A13DB4C7F00D55902 /* RCJSONCoder.m */; };
		A443AE3F13DB4C9300D55902 /* RCIdentityCoder.h in Headers */ = {isa = PBXBuildFile; fileRef = A443AE3D13DB4C9300D55902 /* RCIdentityCoder.h */; settings = {ATTRIBUTES = (Public, ); }; };
		A443AE4013DB4C9300D55902 /* RCIdentityCoder.m in Sources */ = {isa = PBXBuildFile; fileRef = A443AE3E13DB4C9300D55902 /* RCIdentityCoder.m */; };
		A443AE4313DB4E8900D55902 /* RCTextCoder.h in Headers */ = {isa = PBXBuildFile; fileRef = A443AE4113DB4E8900D55902 /* RCTextCoder.h */; settings = {ATTRIBUTES = (Public, ); }; };
		A443AE4413DB4E8900D55902 /* RCTextCoder.m in Sources */ = {isa = PBXBuildFile; fileRef = A443AE4213DB4E8900D55902 /* RCTextCoder.m */; };
		A456515C1523D454001302A7 /* RESTClient.h in Headers */ = {isa = PBXBuildFile; fileRef = A414FD4A13DB459200F96152 /* RESTClient.h */; settings = {ATTRIBUTES = (Public, ); }; };
		A46269A314198ED3005544D6 /* UIKit.framework in Frameworks */ = {isa = PBXBuildFile; fileRef = A409B2BF14002529003495BA /* UIKit.framework */; };
		A46269A414198ED3005544D6 /* Foundation.framework in Frameworks */ = {isa = PBXBuildFile; fileRef = A414FD4513DB459200F96152 /* Foundation.framework */; };
		A46269A614198ED3005544D6 /* CoreGraphics.framework in Frameworks */ = {isa = PBXBuildFile; fileRef = A46269A514198ED3005544D6 /* CoreGraphics.framework */; };
		A4626A4D14199082005544D6 /* main.m in Sources */ = {isa = PBXBuildFile; fileRef = A4626A1414199082005544D6 /* main.m */; };
		A4626A941419993E005544D6 /* libOCSpec.a in Frameworks */ = {isa = PBXBuildFile; fileRef = A4626A931419993E005544D6 /* libOCSpec.a */; };
		A468A774149FA73900612DA9 /* RCClientCertificateAuthProvider.h in Headers */ = {isa = PBXBuildFile; fileRef = A468A772149FA73900612DA9 /* RCClientCertificateAuthProvider.h */; settings = {ATTRIBUTES = (Public, ); }; };
		A468A775149FA73900612DA9 /* RCClientCertificateAuthProvider.m in Sources */ = {isa = PBXBuildFile; fileRef = A468A773149FA73900612DA9 /* RCClientCertificateAuthProvider.m */; };
		A49D484314B4BD8B0045D66F /* NSObject+RESTClient.h in Headers */ = {isa = PBXBuildFile; fileRef = A49D484114B4BD8B0045D66F /* NSObject+RESTClient.h */; settings = {ATTRIBUTES = (Public, ); }; };
		A49D484414B4BD8B0045D66F /* NSObject+RESTClient.m in Sources */ = {isa = PBXBuildFile; fileRef = A49D484214B4BD8B0045D66F /* NSObject+RESTClient.m */; };
		A4A22272148AA893001726E4 /* RCRequest+Protected.h in Headers */ = {isa = PBXBuildFile; fileRef = A4A22271148AA893001726E4 /* RCRequest+Protected.h */; settings = {ATTRIBUTES = (Public, ); }; };
		A4A22277148AB772001726E4 /* hs-2006-01-c-full_tif.png in Resources */ = {isa = PBXBuildFile; fileRef = A4A22276148AB772001726E4 /* hs-2006-01-c-full_tif.png */; };
		A4A8CC51147ECEEE00BE6C0E /* RCDownloadRequest.h in Headers */ = {isa = PBXBuildFile; fileRef = A4A8CC4C147ECEEE00BE6C0E /* RCDownloadRequest.h */; settings = {ATTRIBUTES = (Public, ); }; };
		A4A8CC52147ECEEE00BE6C0E /* RCDownloadRequest.m in Sources */ = {isa = PBXBuildFile; fileRef = A4A8CC4D147ECEEE00BE6C0E /* RCDownloadRequest.m */; };
		A4A8CC54147ECEEE00BE6C0E /* RCRequest.h in Headers */ = {isa = PBXBuildFile; fileRef = A4A8CC4F147ECEEE00BE6C0E /* RCRequest.h */; settings = {ATTRIBUTES = (Public, ); }; };
		A4A8CC55147ECEEE00BE6C0E /* RCRequest.m in Sources */ = {isa = PBXBuildFile; fileRef = A4A8CC50147ECEEE00BE6C0E /* RCRequest.m */; };
		A4A8CC58147ECF0A00BE6C0E /* RCUploadRequest.h in Headers */ = {isa = PBXBuildFile; fileRef = A4A8CC56147ECF0A00BE6C0E /* RCUploadRequest.h */; settings = {ATTRIBUTES = (Public, ); }; };
		A4A8CC59147ECF0A00BE6C0E /* RCUploadRequest.m in Sources */ = {isa = PBXBuildFile; fileRef = A4A8CC57147ECF0A00BE6C0E /* RCUploadRequest.m */; };
		A4A8CC5C147ED16D00BE6C0E /* t_hero.png in Resources */ = {isa = PBXBuildFile; fileRef = A4A8CC5B147ED16D00BE6C0E /* t_hero.png */; };
		A4A8CC64147EDFA200BE6C0E /* MobileCoreServices.framework in Frameworks */ = {isa = PBXBuildFile; fileRef = A4A8CC5D147ED3FF00BE6C0E /* MobileCoreServices.framework */; };
		A4B6080514A0224B003C43AE /* RCOAuthToken.h in Headers */ = {isa = PBXBuildFile; fileRef = A4B6080314A0224B003C43AE /* RCOAuthToken.h */; settings = {ATTRIBUTES = (Public, ); }; };
		A4B6080614A0224B003C43AE /* RCOAuthToken.m in Sources */ = {isa = PBXBuildFile; fileRef = A4B6080414A0224B003C43AE /* RCOAuthToken.m */; };
		A4C2085A141852F6003412BA /* RCXMLCoder.h in Headers */ = {isa = PBXBuildFile; fileRef = A4C20858141852F6003412BA /* RCXMLCoder.h */; settings = {ATTRIBUTES = (Public, ); }; };
		A4C2085B141852F6003412BA /* RCXMLCoder.m in Sources */ = {isa = PBXBuildFile; fileRef = A4C20859141852F6003412BA /* RCXMLCoder.m */; };
		A4C9D1D41482DE57004E9B72 /* Item.plist in Resources */ = {isa = PBXBuildFile; fileRef = A4C9D1D31482DE57004E9B72 /* Item.plist */; };
		A4CCAF0E14B63C1500A8C21B /* RCQueryStringSpec.m in Sources */ = {isa = PBXBuildFile; fileRef = A4CCAF0D14B63C1500A8C21B /* RCQueryStringSpec.m */; };
		A4D4FF73141A57DF00E58873 /* SpecHelper.m in Sources */ = {isa = PBXBuildFile; fileRef = A4626A1214199082005544D6 /* SpecHelper.m */; };
		A4D4FFC7141A5A4E00E58873 /* SenTestingKit.framework in Frameworks */ = {isa = PBXBuildFile; fileRef = A4D4FFC6141A5A4E00E58873 /* SenTestingKit.framework */; };
/* End PBXBuildFile section */

/* Begin PBXFileReference section */
		A4092663149725F300C42E8B /* RCOAuth2AuthProvider.h */ = {isa = PBXFileReference; fileEncoding = 4; lastKnownFileType = sourcecode.c.h; path = RCOAuth2AuthProvider.h; sourceTree = "<group>"; };
		A4092664149725F300C42E8B /* RCOAuth2AuthProvider.m */ = {isa = PBXFileReference; fileEncoding = 4; lastKnownFileType = sourcecode.c.objc; path = RCOAuth2AuthProvider.m; sourceTree = "<group>"; };
		A4092784149835FC00C42E8B /* RCServerTrustAuthProvider.h */ = {isa = PBXFileReference; fileEncoding = 4; lastKnownFileType = sourcecode.c.h; path = RCServerTrustAuthProvider.h; sourceTree = "<group>"; };
		A4092785149835FC00C42E8B /* RCServerTrustAuthProvider.m */ = {isa = PBXFileReference; fileEncoding = 4; lastKnownFileType = sourcecode.c.objc; path = RCServerTrustAuthProvider.m; sourceTree = "<group>"; };
		A409B2AF14001B14003495BA /* RCTypes.h */ = {isa = PBXFileReference; fileEncoding = 4; lastKnownFileType = sourcecode.c.h; path = RCTypes.h; sourceTree = "<group>"; };
		A409B2BF14002529003495BA /* UIKit.framework */ = {isa = PBXFileReference; lastKnownFileType = wrapper.framework; name = UIKit.framework; path = System/Library/Frameworks/UIKit.framework; sourceTree = SDKROOT; };
		A409B33E1408E82D003495BA /* RCAuthProvider.h */ = {isa = PBXFileReference; fileEncoding = 4; lastKnownFileType = sourcecode.c.h; path = RCAuthProvider.h; sourceTree = "<group>"; };
		A409B3401408E890003495BA /* RCBasicAuthProvider.h */ = {isa = PBXFileReference; fileEncoding = 4; lastKnownFileType = sourcecode.c.h; path = RCBasicAuthProvider.h; sourceTree = "<group>"; };
		A409B3411408E890003495BA /* RCBasicAuthProvider.m */ = {isa = PBXFileReference; fileEncoding = 4; lastKnownFileType = sourcecode.c.objc; path = RCBasicAuthProvider.m; sourceTree = "<group>"; };
		A409B3991408F193003495BA /* Security.framework */ = {isa = PBXFileReference; lastKnownFileType = wrapper.framework; name = Security.framework; path = System/Library/Frameworks/Security.framework; sourceTree = SDKROOT; };
		A409B3BA1410597C003495BA /* RCConstants.h */ = {isa = PBXFileReference; fileEncoding = 4; lastKnownFileType = sourcecode.c.h; path = RCConstants.h; sourceTree = "<group>"; };
		A409B3BB1410597D003495BA /* RCConstants.m */ = {isa = PBXFileReference; fileEncoding = 4; lastKnownFileType = sourcecode.c.objc; path = RCConstants.m; sourceTree = "<group>"; };
		A40AFC18144B881F00852EDE /* setup.sh */ = {isa = PBXFileReference; lastKnownFileType = text.script.sh; path = setup.sh; sourceTree = "<group>"; };
		A40EE26514D9BC9500EBD8C3 /* NSData+Base64.h */ = {isa = PBXFileReference; fileEncoding = 4; lastKnownFileType = sourcecode.c.h; path = "NSData+Base64.h"; sourceTree = "<group>"; };
		A40EE26614D9BC9500EBD8C3 /* NSData+Base64.m */ = {isa = PBXFileReference; fileEncoding = 4; lastKnownFileType = sourcecode.c.objc; path = "NSData+Base64.m"; sourceTree = "<group>"; };
		A40F3702144DCB9000FA723B /* LICENSE */ = {isa = PBXFileReference; lastKnownFileType = text; path = LICENSE; sourceTree = "<group>"; };
		A41410D314B680070026A8C1 /* NSDictionary+RESTClient.h */ = {isa = PBXFileReference; fileEncoding = 4; lastKnownFileType = sourcecode.c.h; path = "NSDictionary+RESTClient.h"; sourceTree = "<group>"; };
		A41410D414B680070026A8C1 /* NSDictionary+RESTClient.m */ = {isa = PBXFileReference; fileEncoding = 4; lastKnownFileType = sourcecode.c.objc; path = "NSDictionary+RESTClient.m"; sourceTree = "<group>"; };
		A414784914CD4F3900C3EA48 /* query.rb */ = {isa = PBXFileReference; lastKnownFileType = text.script.ruby; path = query.rb; sourceTree = "<group>"; };
		A414FD4213DB459200F96152 /* libRESTClient.a */ = {isa = PBXFileReference; explicitFileType = archive.ar; includeInIndex = 0; path = libRESTClient.a; sourceTree = BUILT_PRODUCTS_DIR; };
		A414FD4513DB459200F96152 /* Foundation.framework */ = {isa = PBXFileReference; lastKnownFileType = wrapper.framework; name = Foundation.framework; path = System/Library/Frameworks/Foundation.framework; sourceTree = SDKROOT; };
		A414FD4913DB459200F96152 /* RESTClient-Prefix.pch */ = {isa = PBXFileReference; lastKnownFileType = sourcecode.c.h; path = "RESTClient-Prefix.pch"; sourceTree = "<group>"; };
		A414FD4A13DB459200F96152 /* RESTClient.h */ = {isa = PBXFileReference; lastKnownFileType = sourcecode.c.h; path = RESTClient.h; sourceTree = "<group>"; };
		A414FD4B13DB459200F96152 /* RESTClient.m */ = {isa = PBXFileReference; lastKnownFileType = sourcecode.c.objc; path = RESTClient.m; sourceTree = "<group>"; };
		A414FD5713DB466600F96152 /* RCResource.h */ = {isa = PBXFileReference; fileEncoding = 4; lastKnownFileType = sourcecode.c.h; path = RCResource.h; sourceTree = "<group>"; };
		A414FD5813DB466600F96152 /* RCResource.m */ = {isa = PBXFileReference; fileEncoding = 4; lastKnownFileType = sourcecode.c.objc; lineEnding = 0; path = RCResource.m; sourceTree = "<group>"; xcLanguageSpecificationIdentifier = xcode.lang.objc; };
		A414FD5F13DB468D00F96152 /* RCResponse.h */ = {isa = PBXFileReference; fileEncoding = 4; lastKnownFileType = sourcecode.c.h; lineEnding = 0; path = RCResponse.h; sourceTree = "<group>"; xcLanguageSpecificationIdentifier = xcode.lang.objcpp; };
		A414FD6013DB468D00F96152 /* RCResponse.m */ = {isa = PBXFileReference; fileEncoding = 4; lastKnownFileType = sourcecode.c.objc; lineEnding = 0; path = RCResponse.m; sourceTree = "<group>"; xcLanguageSpecificationIdentifier = xcode.lang.objc; };
		A416120A1441096A0008A235 /* RCPutSpec.h */ = {isa = PBXFileReference; fileEncoding = 4; lastKnownFileType = sourcecode.c.h; path = RCPutSpec.h; sourceTree = "<group>"; };
		A416120B1441096A0008A235 /* RCPutSpec.m */ = {isa = PBXFileReference; fileEncoding = 4; lastKnownFileType = sourcecode.c.objc; path = RCPutSpec.m; sourceTree = "<group>"; };
		A416120E144109870008A235 /* RCResourceConfigSpec.h */ = {isa = PBXFileReference; fileEncoding = 4; lastKnownFileType = sourcecode.c.h; path = RCResourceConfigSpec.h; sourceTree = "<group>"; };
		A416120F144109870008A235 /* RCResourceConfigSpec.m */ = {isa = PBXFileReference; fileEncoding = 4; lastKnownFileType = sourcecode.c.objc; path = RCResourceConfigSpec.m; sourceTree = "<group>"; };
		A416121414410B640008A235 /* RCResourceBlocksSpec.h */ = {isa = PBXFileReference; fileEncoding = 4; lastKnownFileType = sourcecode.c.h; path = RCResourceBlocksSpec.h; sourceTree = "<group>"; };
		A416121514410B640008A235 /* RCResourceBlocksSpec.m */ = {isa = PBXFileReference; fileEncoding = 4; lastKnownFileType = sourcecode.c.objc; lineEnding = 0; path = RCResourceBlocksSpec.m; sourceTree = "<group>"; xcLanguageSpecificationIdentifier = xcode.lang.objc; };
		A416122914411A800008A235 /* libOCMock.a */ = {isa = PBXFileReference; lastKnownFileType = archive.ar; path = libOCMock.a; sourceTree = BUILT_PRODUCTS_DIR; };
		A41C900F14F2ED4800E16A9E /* NSString+RESTClient.h */ = {isa = PBXFileReference; fileEncoding = 4; lastKnownFileType = sourcecode.c.h; path = "NSString+RESTClient.h"; sourceTree = "<group>"; };
		A41C901014F2ED4800E16A9E /* NSString+RESTClient.m */ = {isa = PBXFileReference; fileEncoding = 4; lastKnownFileType = sourcecode.c.objc; path = "NSString+RESTClient.m"; sourceTree = "<group>"; };
		A4223E3614A3AE8F00CBC9C0 /* faq.md */ = {isa = PBXFileReference; lastKnownFileType = text; path = faq.md; sourceTree = "<group>"; };
		A4223E3714A3AEA600CBC9C0 /* howto.md */ = {isa = PBXFileReference; lastKnownFileType = text; path = howto.md; sourceTree = "<group>"; };
		A432B470149D11D8006582DB /* RCResource+Specs.h */ = {isa = PBXFileReference; fileEncoding = 4; lastKnownFileType = sourcecode.c.h; path = "RCResource+Specs.h"; sourceTree = "<group>"; };
		A43F86A9144A9AC200C69C3D /* proxy_string.rb */ = {isa = PBXFileReference; lastKnownFileType = text.script.ruby; path = proxy_string.rb; sourceTree = "<group>"; };
		A43F86AB144AAC5D00C69C3D /* RCImageCoder.h */ = {isa = PBXFileReference; fileEncoding = 4; lastKnownFileType = sourcecode.c.h; path = RCImageCoder.h; sourceTree = "<group>"; };
		A43F86AC144AAC5D00C69C3D /* RCImageCoder.m */ = {isa = PBXFileReference; fileEncoding = 4; lastKnownFileType = sourcecode.c.objc; path = RCImageCoder.m; sourceTree = "<group>"; };
		A43F86DD144AB14000C69C3D /* RCResponseCodesSpec.h */ = {isa = PBXFileReference; fileEncoding = 4; lastKnownFileType = sourcecode.c.h; path = RCResponseCodesSpec.h; sourceTree = "<group>"; };
		A43F86DE144AB14100C69C3D /* RCResponseCodesSpec.m */ = {isa = PBXFileReference; fileEncoding = 4; lastKnownFileType = sourcecode.c.objc; lineEnding = 0; path = RCResponseCodesSpec.m; sourceTree = "<group>"; xcLanguageSpecificationIdentifier = xcode.lang.objc; };
		A43F86E0144AB2FB00C69C3D /* RCCodingSpec.h */ = {isa = PBXFileReference; fileEncoding = 4; lastKnownFileType = sourcecode.c.h; path = RCCodingSpec.h; sourceTree = "<group>"; };
		A43F86E1144AB2FB00C69C3D /* RCCodingSpec.m */ = {isa = PBXFileReference; fileEncoding = 4; lastKnownFileType = sourcecode.c.objc; path = RCCodingSpec.m; sourceTree = "<group>"; };
		A443AE3213DB4B8300D55902 /* RCCoder.h */ = {isa = PBXFileReference; fileEncoding = 4; lastKnownFileType = sourcecode.c.h; path = RCCoder.h; sourceTree = "<group>"; };
		A443AE3313DB4B8300D55902 /* RCCoder.m */ = {isa = PBXFileReference; fileEncoding = 4; lastKnownFileType = sourcecode.c.objc; path = RCCoder.m; sourceTree = "<group>"; };
		A443AE3913DB4C7F00D55902 /* RCJSONCoder.h */ = {isa = PBXFileReference; fileEncoding = 4; lastKnownFileType = sourcecode.c.h; path = RCJSONCoder.h; sourceTree = "<group>"; };
		A443AE3A13DB4C7F00D55902 /* RCJSONCoder.m */ = {isa = PBXFileReference; fileEncoding = 4; lastKnownFileType = sourcecode.c.objc; path = RCJSONCoder.m; sourceTree = "<group>"; };
		A443AE3D13DB4C9300D55902 /* RCIdentityCoder.h */ = {isa = PBXFileReference; fileEncoding = 4; lastKnownFileType = sourcecode.c.h; path = RCIdentityCoder.h; sourceTree = "<group>"; };
		A443AE3E13DB4C9300D55902 /* RCIdentityCoder.m */ = {isa = PBXFileReference; fileEncoding = 4; lastKnownFileType = sourcecode.c.objc; path = RCIdentityCoder.m; sourceTree = "<group>"; };
		A443AE4113DB4E8900D55902 /* RCTextCoder.h */ = {isa = PBXFileReference; fileEncoding = 4; lastKnownFileType = sourcecode.c.h; path = RCTextCoder.h; sourceTree = "<group>"; };
		A443AE4213DB4E8900D55902 /* RCTextCoder.m */ = {isa = PBXFileReference; fileEncoding = 4; lastKnownFileType = sourcecode.c.objc; path = RCTextCoder.m; sourceTree = "<group>"; };
		A44C586B147DC15700CD592C /* RCFileHandlingSpec.h */ = {isa = PBXFileReference; fileEncoding = 4; lastKnownFileType = sourcecode.c.h; path = RCFileHandlingSpec.h; sourceTree = "<group>"; };
		A44C586C147DC15700CD592C /* RCFileHandlingSpec.m */ = {isa = PBXFileReference; fileEncoding = 4; lastKnownFileType = sourcecode.c.objc; lineEnding = 0; path = RCFileHandlingSpec.m; sourceTree = "<group>"; xcLanguageSpecificationIdentifier = xcode.lang.objc; };
		A46269A114198ED3005544D6 /* RESTClient.app */ = {isa = PBXFileReference; explicitFileType = wrapper.application; includeInIndex = 0; path = RESTClient.app; sourceTree = BUILT_PRODUCTS_DIR; };
		A46269A514198ED3005544D6 /* CoreGraphics.framework */ = {isa = PBXFileReference; lastKnownFileType = wrapper.framework; name = CoreGraphics.framework; path = System/Library/Frameworks/CoreGraphics.framework; sourceTree = SDKROOT; };
		A46269F014199082005544D6 /* config.ru */ = {isa = PBXFileReference; fileEncoding = 4; lastKnownFileType = text; path = config.ru; sourceTree = "<group>"; };
		A46269F114199082005544D6 /* configuration.rb */ = {isa = PBXFileReference; fileEncoding = 4; lastKnownFileType = text.script.ruby; path = configuration.rb; sourceTree = "<group>"; };
		A46269F214199082005544D6 /* dependencies.rb */ = {isa = PBXFileReference; fileEncoding = 4; lastKnownFileType = text.script.ruby; path = dependencies.rb; sourceTree = "<group>"; };
		A46269F514199082005544D6 /* object.rb */ = {isa = PBXFileReference; fileEncoding = 4; lastKnownFileType = text.script.ruby; path = object.rb; sourceTree = "<group>"; };
		A46269F614199082005544D6 /* proxy_array.rb */ = {isa = PBXFileReference; fileEncoding = 4; lastKnownFileType = text.script.ruby; path = proxy_array.rb; sourceTree = "<group>"; };
		A46269F714199082005544D6 /* helpers.rb */ = {isa = PBXFileReference; fileEncoding = 4; lastKnownFileType = text.script.ruby; path = helpers.rb; sourceTree = "<group>"; };
		A46269F914199082005544D6 /* json_input.rb */ = {isa = PBXFileReference; fileEncoding = 4; lastKnownFileType = text.script.ruby; path = json_input.rb; sourceTree = "<group>"; };
		A46269FA14199082005544D6 /* json_output.rb */ = {isa = PBXFileReference; fileEncoding = 4; lastKnownFileType = text.script.ruby; path = json_output.rb; sourceTree = "<group>"; };
		A46269FB14199082005544D6 /* main.rb */ = {isa = PBXFileReference; fileEncoding = 4; lastKnownFileType = text.script.ruby; path = main.rb; sourceTree = "<group>"; };
		A46269FC14199082005544D6 /* requires.rb */ = {isa = PBXFileReference; fileEncoding = 4; lastKnownFileType = text.script.ruby; path = requires.rb; sourceTree = "<group>"; };
		A46269FE14199082005544D6 /* auth.rb */ = {isa = PBXFileReference; fileEncoding = 4; lastKnownFileType = text.script.ruby; path = auth.rb; sourceTree = "<group>"; };
		A46269FF14199082005544D6 /* delete.rb */ = {isa = PBXFileReference; fileEncoding = 4; lastKnownFileType = text.script.ruby; path = delete.rb; sourceTree = "<group>"; };
		A4626A0014199082005544D6 /* get.rb */ = {isa = PBXFileReference; fileEncoding = 4; lastKnownFileType = text.script.ruby; path = get.rb; sourceTree = "<group>"; };
		A4626A0114199082005544D6 /* head.rb */ = {isa = PBXFileReference; fileEncoding = 4; lastKnownFileType = text.script.ruby; path = head.rb; sourceTree = "<group>"; };
		A4626A0214199082005544D6 /* post.rb */ = {isa = PBXFileReference; fileEncoding = 4; lastKnownFileType = text.script.ruby; path = post.rb; sourceTree = "<group>"; };
		A4626A0314199082005544D6 /* put.rb */ = {isa = PBXFileReference; fileEncoding = 4; lastKnownFileType = text.script.ruby; path = put.rb; sourceTree = "<group>"; };
		A4626A1114199082005544D6 /* SpecHelper.h */ = {isa = PBXFileReference; fileEncoding = 4; lastKnownFileType = sourcecode.c.h; path = SpecHelper.h; sourceTree = "<group>"; };
		A4626A1214199082005544D6 /* SpecHelper.m */ = {isa = PBXFileReference; fileEncoding = 4; lastKnownFileType = sourcecode.c.objc; path = SpecHelper.m; sourceTree = "<group>"; };
		A4626A1414199082005544D6 /* main.m */ = {isa = PBXFileReference; fileEncoding = 4; lastKnownFileType = sourcecode.c.objc; path = main.m; sourceTree = "<group>"; };
		A4626A1514199082005544D6 /* RESTClientSpecs-Info.plist */ = {isa = PBXFileReference; fileEncoding = 4; lastKnownFileType = text.plist.xml; path = "RESTClientSpecs-Info.plist"; sourceTree = "<group>"; };
		A4626A1614199082005544D6 /* RESTClientSpecs-Prefix.pch */ = {isa = PBXFileReference; fileEncoding = 4; lastKnownFileType = sourcecode.c.h; path = "RESTClientSpecs-Prefix.pch"; sourceTree = "<group>"; };
		A4626A931419993E005544D6 /* libOCSpec.a */ = {isa = PBXFileReference; lastKnownFileType = archive.ar; path = libOCSpec.a; sourceTree = BUILT_PRODUCTS_DIR; };
		A465B123148AD74000C5589B /* RCResourceControlSpec.h */ = {isa = PBXFileReference; fileEncoding = 4; lastKnownFileType = sourcecode.c.h; path = RCResourceControlSpec.h; sourceTree = "<group>"; };
		A465B124148AD74000C5589B /* RCResourceControlSpec.m */ = {isa = PBXFileReference; fileEncoding = 4; lastKnownFileType = sourcecode.c.objc; path = RCResourceControlSpec.m; sourceTree = "<group>"; };
		A468A772149FA73900612DA9 /* RCClientCertificateAuthProvider.h */ = {isa = PBXFileReference; fileEncoding = 4; lastKnownFileType = sourcecode.c.h; path = RCClientCertificateAuthProvider.h; sourceTree = "<group>"; };
		A468A773149FA73900612DA9 /* RCClientCertificateAuthProvider.m */ = {isa = PBXFileReference; fileEncoding = 4; lastKnownFileType = sourcecode.c.objc; path = RCClientCertificateAuthProvider.m; sourceTree = "<group>"; };
		A46E23E71483F4FC0045CA21 /* RCHeadSpec.h */ = {isa = PBXFileReference; lastKnownFileType = sourcecode.c.h; path = RCHeadSpec.h; sourceTree = "<group>"; };
		A46E23E81483F4FC0045CA21 /* RCHeadSpec.m */ = {isa = PBXFileReference; lastKnownFileType = sourcecode.c.objc; path = RCHeadSpec.m; sourceTree = "<group>"; };
		A46E23E91483F50A0045CA21 /* RCDeleteSpec.h */ = {isa = PBXFileReference; lastKnownFileType = sourcecode.c.h; path = RCDeleteSpec.h; sourceTree = "<group>"; };
		A46E23EA1483F50A0045CA21 /* RCDeleteSpec.m */ = {isa = PBXFileReference; lastKnownFileType = sourcecode.c.objc; path = RCDeleteSpec.m; sourceTree = "<group>"; };
		A49D484114B4BD8B0045D66F /* NSObject+RESTClient.h */ = {isa = PBXFileReference; fileEncoding = 4; lastKnownFileType = sourcecode.c.h; path = "NSObject+RESTClient.h"; sourceTree = "<group>"; };
		A49D484214B4BD8B0045D66F /* NSObject+RESTClient.m */ = {isa = PBXFileReference; fileEncoding = 4; lastKnownFileType = sourcecode.c.objc; path = "NSObject+RESTClient.m"; sourceTree = "<group>"; };
		A4A22271148AA893001726E4 /* RCRequest+Protected.h */ = {isa = PBXFileReference; fileEncoding = 4; lastKnownFileType = sourcecode.c.h; path = "RCRequest+Protected.h"; sourceTree = "<group>"; };
		A4A22273148AAAFD001726E4 /* RCRequestSpec.h */ = {isa = PBXFileReference; fileEncoding = 4; lastKnownFileType = sourcecode.c.h; path = RCRequestSpec.h; sourceTree = "<group>"; };
		A4A22274148AAAFD001726E4 /* RCRequestSpec.m */ = {isa = PBXFileReference; fileEncoding = 4; lastKnownFileType = sourcecode.c.objc; path = RCRequestSpec.m; sourceTree = "<group>"; };
		A4A22276148AB772001726E4 /* hs-2006-01-c-full_tif.png */ = {isa = PBXFileReference; lastKnownFileType = image.png; path = "hs-2006-01-c-full_tif.png"; sourceTree = "<group>"; };
		A4A30C69141AECFF002221BE /* Gemfile */ = {isa = PBXFileReference; lastKnownFileType = text; path = Gemfile; sourceTree = "<group>"; };
		A4A8CC4C147ECEEE00BE6C0E /* RCDownloadRequest.h */ = {isa = PBXFileReference; fileEncoding = 4; lastKnownFileType = sourcecode.c.h; path = RCDownloadRequest.h; sourceTree = "<group>"; };
		A4A8CC4D147ECEEE00BE6C0E /* RCDownloadRequest.m */ = {isa = PBXFileReference; fileEncoding = 4; lastKnownFileType = sourcecode.c.objc; path = RCDownloadRequest.m; sourceTree = "<group>"; };
		A4A8CC4F147ECEEE00BE6C0E /* RCRequest.h */ = {isa = PBXFileReference; fileEncoding = 4; lastKnownFileType = sourcecode.c.h; path = RCRequest.h; sourceTree = "<group>"; };
		A4A8CC50147ECEEE00BE6C0E /* RCRequest.m */ = {isa = PBXFileReference; fileEncoding = 4; lastKnownFileType = sourcecode.c.objc; path = RCRequest.m; sourceTree = "<group>"; };
		A4A8CC56147ECF0A00BE6C0E /* RCUploadRequest.h */ = {isa = PBXFileReference; fileEncoding = 4; lastKnownFileType = sourcecode.c.h; path = RCUploadRequest.h; sourceTree = "<group>"; };
		A4A8CC57147ECF0A00BE6C0E /* RCUploadRequest.m */ = {isa = PBXFileReference; fileEncoding = 4; lastKnownFileType = sourcecode.c.objc; path = RCUploadRequest.m; sourceTree = "<group>"; };
		A4A8CC5B147ED16D00BE6C0E /* t_hero.png */ = {isa = PBXFileReference; lastKnownFileType = image.png; path = t_hero.png; sourceTree = "<group>"; };
		A4A8CC5D147ED3FF00BE6C0E /* MobileCoreServices.framework */ = {isa = PBXFileReference; lastKnownFileType = wrapper.framework; name = MobileCoreServices.framework; path = System/Library/Frameworks/MobileCoreServices.framework; sourceTree = SDKROOT; };
		A4A8CC63147EDE8100BE6C0E /* README.markdown */ = {isa = PBXFileReference; lastKnownFileType = text; path = README.markdown; sourceTree = "<group>"; };
		A4B2EFFA14217FDF000E8860 /* RCGetSpec.h */ = {isa = PBXFileReference; fileEncoding = 4; lastKnownFileType = sourcecode.c.h; path = RCGetSpec.h; sourceTree = "<group>"; };
		A4B2EFFB14217FDF000E8860 /* RCGetSpec.m */ = {isa = PBXFileReference; fileEncoding = 4; lastKnownFileType = sourcecode.c.objc; path = RCGetSpec.m; sourceTree = "<group>"; };
		A4B6080314A0224B003C43AE /* RCOAuthToken.h */ = {isa = PBXFileReference; fileEncoding = 4; lastKnownFileType = sourcecode.c.h; path = RCOAuthToken.h; sourceTree = "<group>"; };
		A4B6080414A0224B003C43AE /* RCOAuthToken.m */ = {isa = PBXFileReference; fileEncoding = 4; lastKnownFileType = sourcecode.c.objc; path = RCOAuthToken.m; sourceTree = "<group>"; };
		A4C20858141852F6003412BA /* RCXMLCoder.h */ = {isa = PBXFileReference; fileEncoding = 4; lastKnownFileType = sourcecode.c.h; path = RCXMLCoder.h; sourceTree = "<group>"; };
		A4C20859141852F6003412BA /* RCXMLCoder.m */ = {isa = PBXFileReference; fileEncoding = 4; lastKnownFileType = sourcecode.c.objc; path = RCXMLCoder.m; sourceTree = "<group>"; };
		A4C9D1D31482DE57004E9B72 /* Item.plist */ = {isa = PBXFileReference; fileEncoding = 4; lastKnownFileType = text.plist.xml; path = Item.plist; sourceTree = "<group>"; };
		A4C9D1DA1482E506004E9B72 /* RCBenchmarksSpec.h */ = {isa = PBXFileReference; fileEncoding = 4; lastKnownFileType = sourcecode.c.h; path = RCBenchmarksSpec.h; sourceTree = "<group>"; };
		A4C9D1DB1482E506004E9B72 /* RCBenchmarksSpec.m */ = {isa = PBXFileReference; fileEncoding = 4; lastKnownFileType = sourcecode.c.objc; lineEnding = 0; path = RCBenchmarksSpec.m; sourceTree = "<group>"; xcLanguageSpecificationIdentifier = xcode.lang.objc; };
		A4CC125614816DBA0066C7E6 /* coding.rb */ = {isa = PBXFileReference; lastKnownFileType = text.script.ruby; path = coding.rb; sourceTree = "<group>"; };
		A4CC12571481A1650066C7E6 /* files.rb */ = {isa = PBXFileReference; lastKnownFileType = text.script.ruby; path = files.rb; sourceTree = "<group>"; };
		A4CC12581481D6050066C7E6 /* RCStaticMethodsSpec.h */ = {isa = PBXFileReference; fileEncoding = 4; lastKnownFileType = sourcecode.c.h; path = RCStaticMethodsSpec.h; sourceTree = "<group>"; };
		A4CC12591481D6050066C7E6 /* RCStaticMethodsSpec.m */ = {isa = PBXFileReference; fileEncoding = 4; lastKnownFileType = sourcecode.c.objc; lineEnding = 0; path = RCStaticMethodsSpec.m; sourceTree = "<group>"; xcLanguageSpecificationIdentifier = xcode.lang.objc; };
		A4CC12741482EE2E0066C7E6 /* Specs.xcconfig */ = {isa = PBXFileReference; lastKnownFileType = text.xcconfig; path = Specs.xcconfig; sourceTree = "<group>"; };
		A4CC12751482F91A0066C7E6 /* benchmarks.rb */ = {isa = PBXFileReference; lastKnownFileType = text.script.ruby; path = benchmarks.rb; sourceTree = "<group>"; };
		A4CCAF0C14B63C1500A8C21B /* RCQueryStringSpec.h */ = {isa = PBXFileReference; fileEncoding = 4; lastKnownFileType = sourcecode.c.h; path = RCQueryStringSpec.h; sourceTree = "<group>"; };
		A4CCAF0D14B63C1500A8C21B /* RCQueryStringSpec.m */ = {isa = PBXFileReference; fileEncoding = 4; lastKnownFileType = sourcecode.c.objc; path = RCQueryStringSpec.m; sourceTree = "<group>"; };
		A4CD025414802486006EE89E /* response_codes.rb */ = {isa = PBXFileReference; lastKnownFileType = text.script.ruby; path = response_codes.rb; sourceTree = "<group>"; };
		A4CD025614804612006EE89E /* RCResourceNestingSpec.h */ = {isa = PBXFileReference; fileEncoding = 4; lastKnownFileType = sourcecode.c.h; path = RCResourceNestingSpec.h; sourceTree = "<group>"; };
		A4CD025714804612006EE89E /* RCResourceNestingSpec.m */ = {isa = PBXFileReference; fileEncoding = 4; lastKnownFileType = sourcecode.c.objc; path = RCResourceNestingSpec.m; sourceTree = "<group>"; };
		A4CD1950141A78C800FADC09 /* RCAuthSpec.h */ = {isa = PBXFileReference; fileEncoding = 4; lastKnownFileType = sourcecode.c.h; path = RCAuthSpec.h; sourceTree = "<group>"; };
		A4CD1951141A78C800FADC09 /* RCAuthSpec.m */ = {isa = PBXFileReference; fileEncoding = 4; lastKnownFileType = sourcecode.c.objc; path = RCAuthSpec.m; sourceTree = "<group>"; };
		A4D26F61149274530005DFE3 /* README.md */ = {isa = PBXFileReference; lastKnownFileType = text; path = README.md; sourceTree = "<group>"; };
		A4D40019141BBA8500E58873 /* run.sh */ = {isa = PBXFileReference; lastKnownFileType = text.script.sh; path = run.sh; sourceTree = "<group>"; };
		A4D4FFC6141A5A4E00E58873 /* SenTestingKit.framework */ = {isa = PBXFileReference; lastKnownFileType = wrapper.framework; name = SenTestingKit.framework; path = Library/Frameworks/SenTestingKit.framework; sourceTree = DEVELOPER_DIR; };
		A4EEBA1914242D6100376DAC /* RCPostSpec.h */ = {isa = PBXFileReference; fileEncoding = 4; lastKnownFileType = sourcecode.c.h; path = RCPostSpec.h; sourceTree = "<group>"; };
		A4EEBA1A14242D6100376DAC /* RCPostSpec.m */ = {isa = PBXFileReference; fileEncoding = 4; lastKnownFileType = sourcecode.c.objc; path = RCPostSpec.m; sourceTree = "<group>"; };
/* End PBXFileReference section */

/* Begin PBXFrameworksBuildPhase section */
		A414FD3F13DB459200F96152 /* Frameworks */ = {
			isa = PBXFrameworksBuildPhase;
			buildActionMask = 2147483647;
			files = (
				A414FD4613DB459200F96152 /* Foundation.framework in Frameworks */,
			);
			runOnlyForDeploymentPostprocessing = 0;
		};
		A462699E14198ED3005544D6 /* Frameworks */ = {
			isa = PBXFrameworksBuildPhase;
			buildActionMask = 2147483647;
			files = (
				A432B46E149D0B56006582DB /* Security.framework in Frameworks */,
				A4A8CC64147EDFA200BE6C0E /* MobileCoreServices.framework in Frameworks */,
				A4D4FFC7141A5A4E00E58873 /* SenTestingKit.framework in Frameworks */,
				A46269A314198ED3005544D6 /* UIKit.framework in Frameworks */,
				A46269A414198ED3005544D6 /* Foundation.framework in Frameworks */,
				A46269A614198ED3005544D6 /* CoreGraphics.framework in Frameworks */,
				A409B3CD141A530C003495BA /* libRESTClient.a in Frameworks */,
				A4626A941419993E005544D6 /* libOCSpec.a in Frameworks */,
				A416122A14411A800008A235 /* libOCMock.a in Frameworks */,
			);
			runOnlyForDeploymentPostprocessing = 0;
		};
/* End PBXFrameworksBuildPhase section */

/* Begin PBXGroup section */
		A409B33D1408E7DE003495BA /* AuthProviders */ = {
			isa = PBXGroup;
			children = (
				A409B3401408E890003495BA /* RCBasicAuthProvider.h */,
				A409B3411408E890003495BA /* RCBasicAuthProvider.m */,
				A4092784149835FC00C42E8B /* RCServerTrustAuthProvider.h */,
				A4092785149835FC00C42E8B /* RCServerTrustAuthProvider.m */,
				A468A772149FA73900612DA9 /* RCClientCertificateAuthProvider.h */,
				A468A773149FA73900612DA9 /* RCClientCertificateAuthProvider.m */,
				A4B6080814A02250003C43AE /* OAuth2 */,
			);
			path = AuthProviders;
			sourceTree = "<group>";
		};
		A414FD3713DB459200F96152 = {
			isa = PBXGroup;
			children = (
				A40F3702144DCB9000FA723B /* LICENSE */,
				A4D26F61149274530005DFE3 /* README.md */,
				A414FD4713DB459200F96152 /* Source */,
				A46269B614199082005544D6 /* Tests */,
				A4223E3414A3AE7200CBC9C0 /* Docs */,
				A414FD4813DB459200F96152 /* Supporting Files */,
				A414FD4413DB459200F96152 /* Frameworks */,
				A414FD4313DB459200F96152 /* Products */,
			);
			sourceTree = "<group>";
		};
		A414FD4313DB459200F96152 /* Products */ = {
			isa = PBXGroup;
			children = (
				A414FD4213DB459200F96152 /* libRESTClient.a */,
				A46269A114198ED3005544D6 /* RESTClient.app */,
			);
			name = Products;
			sourceTree = "<group>";
		};
		A414FD4413DB459200F96152 /* Frameworks */ = {
			isa = PBXGroup;
			children = (
				A4A8CC5F147ED43700BE6C0E /* RESTClient */,
				A4A8CC60147ED44700BE6C0E /* Specs */,
			);
			name = Frameworks;
			sourceTree = "<group>";
		};
		A414FD4713DB459200F96152 /* Source */ = {
			isa = PBXGroup;
			children = (
				A409B2AF14001B14003495BA /* RCTypes.h */,
				A409B3BA1410597C003495BA /* RCConstants.h */,
				A409B3BB1410597D003495BA /* RCConstants.m */,
				A414FD4A13DB459200F96152 /* RESTClient.h */,
				A414FD4B13DB459200F96152 /* RESTClient.m */,
				A414FD5713DB466600F96152 /* RCResource.h */,
				A414FD5813DB466600F96152 /* RCResource.m */,
				A4A8CC4B147ECEEE00BE6C0E /* Request */,
				A414FD5F13DB468D00F96152 /* RCResponse.h */,
				A414FD6013DB468D00F96152 /* RCResponse.m */,
				A443AE3213DB4B8300D55902 /* RCCoder.h */,
				A443AE3313DB4B8300D55902 /* RCCoder.m */,
				A443AE3813DB4C7F00D55902 /* Coders */,
				A409B33E1408E82D003495BA /* RCAuthProvider.h */,
				A409B33D1408E7DE003495BA /* AuthProviders */,
				A49D483F14B4BD760045D66F /* Extensions */,
			);
			path = Source;
			sourceTree = "<group>";
		};
		A414FD4813DB459200F96152 /* Supporting Files */ = {
			isa = PBXGroup;
			children = (
				A414FD4913DB459200F96152 /* RESTClient-Prefix.pch */,
			);
			name = "Supporting Files";
			path = Source;
			sourceTree = "<group>";
		};
		A4223E3414A3AE7200CBC9C0 /* Docs */ = {
			isa = PBXGroup;
			children = (
				A4223E3614A3AE8F00CBC9C0 /* faq.md */,
				A4223E3714A3AEA600CBC9C0 /* howto.md */,
			);
			path = Docs;
			sourceTree = "<group>";
		};
		A443AE3813DB4C7F00D55902 /* Coders */ = {
			isa = PBXGroup;
			children = (
				A443AE3D13DB4C9300D55902 /* RCIdentityCoder.h */,
				A443AE3E13DB4C9300D55902 /* RCIdentityCoder.m */,
				A443AE4113DB4E8900D55902 /* RCTextCoder.h */,
				A443AE4213DB4E8900D55902 /* RCTextCoder.m */,
				A443AE3913DB4C7F00D55902 /* RCJSONCoder.h */,
				A443AE3A13DB4C7F00D55902 /* RCJSONCoder.m */,
				A4C20858141852F6003412BA /* RCXMLCoder.h */,
				A4C20859141852F6003412BA /* RCXMLCoder.m */,
				A43F86AB144AAC5D00C69C3D /* RCImageCoder.h */,
				A43F86AC144AAC5D00C69C3D /* RCImageCoder.m */,
			);
			path = Coders;
			sourceTree = "<group>";
		};
		A46269B614199082005544D6 /* Tests */ = {
			isa = PBXGroup;
			children = (
				A4A8CC63147EDE8100BE6C0E /* README.markdown */,
				A4CC12741482EE2E0066C7E6 /* Specs.xcconfig */,
				A4626A0414199082005544D6 /* Specs */,
				A4626A1314199082005544D6 /* Target */,
				A46269EF14199082005544D6 /* Server */,
			);
			path = Tests;
			sourceTree = "<group>";
		};
		A46269EF14199082005544D6 /* Server */ = {
			isa = PBXGroup;
			children = (
				A40AFC18144B881F00852EDE /* setup.sh */,
				A4A30C69141AECFF002221BE /* Gemfile */,
				A4D40019141BBA8500E58873 /* run.sh */,
				A46269F014199082005544D6 /* config.ru */,
				A46269F114199082005544D6 /* configuration.rb */,
				A46269F214199082005544D6 /* dependencies.rb */,
				A46269F314199082005544D6 /* lib */,
				A46269FB14199082005544D6 /* main.rb */,
				A46269FC14199082005544D6 /* requires.rb */,
				A46269FD14199082005544D6 /* routes */,
			);
			path = Server;
			sourceTree = "<group>";
		};
		A46269F314199082005544D6 /* lib */ = {
			isa = PBXGroup;
			children = (
				A46269F414199082005544D6 /* core_ext */,
				A46269F714199082005544D6 /* helpers.rb */,
				A46269F814199082005544D6 /* rack */,
			);
			path = lib;
			sourceTree = "<group>";
		};
		A46269F414199082005544D6 /* core_ext */ = {
			isa = PBXGroup;
			children = (
				A43F86A9144A9AC200C69C3D /* proxy_string.rb */,
				A46269F514199082005544D6 /* object.rb */,
				A46269F614199082005544D6 /* proxy_array.rb */,
			);
			path = core_ext;
			sourceTree = "<group>";
		};
		A46269F814199082005544D6 /* rack */ = {
			isa = PBXGroup;
			children = (
				A46269F914199082005544D6 /* json_input.rb */,
				A46269FA14199082005544D6 /* json_output.rb */,
			);
			path = rack;
			sourceTree = "<group>";
		};
		A46269FD14199082005544D6 /* routes */ = {
			isa = PBXGroup;
			children = (
				A46269FE14199082005544D6 /* auth.rb */,
				A46269FF14199082005544D6 /* delete.rb */,
				A4626A0014199082005544D6 /* get.rb */,
				A4626A0114199082005544D6 /* head.rb */,
				A4626A0214199082005544D6 /* post.rb */,
				A4626A0314199082005544D6 /* put.rb */,
				A4CD025414802486006EE89E /* response_codes.rb */,
				A4CC125614816DBA0066C7E6 /* coding.rb */,
				A4CC12571481A1650066C7E6 /* files.rb */,
				A4CC12751482F91A0066C7E6 /* benchmarks.rb */,
				A414784914CD4F3900C3EA48 /* query.rb */,
			);
			path = routes;
			sourceTree = "<group>";
		};
		A4626A0414199082005544D6 /* Specs */ = {
			isa = PBXGroup;
			children = (
				A4626A1114199082005544D6 /* SpecHelper.h */,
				A4626A1214199082005544D6 /* SpecHelper.m */,
				A43F86DD144AB14000C69C3D /* RCResponseCodesSpec.h */,
				A43F86DE144AB14100C69C3D /* RCResponseCodesSpec.m */,
				A43F86E0144AB2FB00C69C3D /* RCCodingSpec.h */,
				A43F86E1144AB2FB00C69C3D /* RCCodingSpec.m */,
				A416120E144109870008A235 /* RCResourceConfigSpec.h */,
				A416120F144109870008A235 /* RCResourceConfigSpec.m */,
				A4CD025614804612006EE89E /* RCResourceNestingSpec.h */,
				A4CD025714804612006EE89E /* RCResourceNestingSpec.m */,
				A465B123148AD74000C5589B /* RCResourceControlSpec.h */,
				A465B124148AD74000C5589B /* RCResourceControlSpec.m */,
				A4CD1950141A78C800FADC09 /* RCAuthSpec.h */,
				A4CD1951141A78C800FADC09 /* RCAuthSpec.m */,
				A4B2EFFA14217FDF000E8860 /* RCGetSpec.h */,
				A4B2EFFB14217FDF000E8860 /* RCGetSpec.m */,
				A46E23E71483F4FC0045CA21 /* RCHeadSpec.h */,
				A46E23E81483F4FC0045CA21 /* RCHeadSpec.m */,
				A46E23E91483F50A0045CA21 /* RCDeleteSpec.h */,
				A46E23EA1483F50A0045CA21 /* RCDeleteSpec.m */,
				A4EEBA1914242D6100376DAC /* RCPostSpec.h */,
				A4EEBA1A14242D6100376DAC /* RCPostSpec.m */,
				A416120A1441096A0008A235 /* RCPutSpec.h */,
				A416120B1441096A0008A235 /* RCPutSpec.m */,
				A4CCAF0C14B63C1500A8C21B /* RCQueryStringSpec.h */,
				A4CCAF0D14B63C1500A8C21B /* RCQueryStringSpec.m */,
				A416121414410B640008A235 /* RCResourceBlocksSpec.h */,
				A416121514410B640008A235 /* RCResourceBlocksSpec.m */,
				A44C586B147DC15700CD592C /* RCFileHandlingSpec.h */,
				A44C586C147DC15700CD592C /* RCFileHandlingSpec.m */,
				A4CC12581481D6050066C7E6 /* RCStaticMethodsSpec.h */,
				A4CC12591481D6050066C7E6 /* RCStaticMethodsSpec.m */,
				A4C9D1DA1482E506004E9B72 /* RCBenchmarksSpec.h */,
				A4C9D1DB1482E506004E9B72 /* RCBenchmarksSpec.m */,
				A4A22273148AAAFD001726E4 /* RCRequestSpec.h */,
				A4A22274148AAAFD001726E4 /* RCRequestSpec.m */,
				A4A8CC5A147ED16D00BE6C0E /* Resources */,
			);
			path = Specs;
			sourceTree = "<group>";
		};
		A4626A1314199082005544D6 /* Target */ = {
			isa = PBXGroup;
			children = (
				A4626A1414199082005544D6 /* main.m */,
				A4626A1514199082005544D6 /* RESTClientSpecs-Info.plist */,
				A4626A1614199082005544D6 /* RESTClientSpecs-Prefix.pch */,
			);
			path = Target;
			sourceTree = "<group>";
		};
		A49D483F14B4BD760045D66F /* Extensions */ = {
			isa = PBXGroup;
			children = (
				A40EE26514D9BC9500EBD8C3 /* NSData+Base64.h */,
				A40EE26614D9BC9500EBD8C3 /* NSData+Base64.m */,
				A49D484114B4BD8B0045D66F /* NSObject+RESTClient.h */,
				A49D484214B4BD8B0045D66F /* NSObject+RESTClient.m */,
				A41410D314B680070026A8C1 /* NSDictionary+RESTClient.h */,
				A41410D414B680070026A8C1 /* NSDictionary+RESTClient.m */,
				A41C900F14F2ED4800E16A9E /* NSString+RESTClient.h */,
				A41C901014F2ED4800E16A9E /* NSString+RESTClient.m */,
			);
			path = Extensions;
			sourceTree = "<group>";
		};
		A4A8CC4B147ECEEE00BE6C0E /* Request */ = {
			isa = PBXGroup;
			children = (
				A4A8CC4F147ECEEE00BE6C0E /* RCRequest.h */,
				A4A22271148AA893001726E4 /* RCRequest+Protected.h */,
				A4A8CC50147ECEEE00BE6C0E /* RCRequest.m */,
				A4A8CC4C147ECEEE00BE6C0E /* RCDownloadRequest.h */,
				A4A8CC4D147ECEEE00BE6C0E /* RCDownloadRequest.m */,
				A4A8CC56147ECF0A00BE6C0E /* RCUploadRequest.h */,
				A4A8CC57147ECF0A00BE6C0E /* RCUploadRequest.m */,
			);
			path = Request;
			sourceTree = "<group>";
		};
		A4A8CC5A147ED16D00BE6C0E /* Resources */ = {
			isa = PBXGroup;
			children = (
				A4A22276148AB772001726E4 /* hs-2006-01-c-full_tif.png */,
				A4A8CC5B147ED16D00BE6C0E /* t_hero.png */,
				A4C9D1D31482DE57004E9B72 /* Item.plist */,
				A432B470149D11D8006582DB /* RCResource+Specs.h */,
			);
			path = Resources;
			sourceTree = "<group>";
		};
		A4A8CC5F147ED43700BE6C0E /* RESTClient */ = {
			isa = PBXGroup;
			children = (
				A409B3991408F193003495BA /* Security.framework */,
				A414FD4513DB459200F96152 /* Foundation.framework */,
				A4A8CC5D147ED3FF00BE6C0E /* MobileCoreServices.framework */,
			);
			name = RESTClient;
			sourceTree = "<group>";
		};
		A4A8CC60147ED44700BE6C0E /* Specs */ = {
			isa = PBXGroup;
			children = (
				A409B2BF14002529003495BA /* UIKit.framework */,
				A46269A514198ED3005544D6 /* CoreGraphics.framework */,
				A4D4FFC6141A5A4E00E58873 /* SenTestingKit.framework */,
				A4626A931419993E005544D6 /* libOCSpec.a */,
				A416122914411A800008A235 /* libOCMock.a */,
			);
			name = Specs;
			sourceTree = "<group>";
		};
		A4B6080814A02250003C43AE /* OAuth2 */ = {
			isa = PBXGroup;
			children = (
				A4092663149725F300C42E8B /* RCOAuth2AuthProvider.h */,
				A4092664149725F300C42E8B /* RCOAuth2AuthProvider.m */,
				A4B6080314A0224B003C43AE /* RCOAuthToken.h */,
				A4B6080414A0224B003C43AE /* RCOAuthToken.m */,
			);
			name = OAuth2;
			sourceTree = "<group>";
		};
/* End PBXGroup section */

/* Begin PBXHeadersBuildPhase section */
		A414FD4013DB459200F96152 /* Headers */ = {
			isa = PBXHeadersBuildPhase;
			buildActionMask = 2147483647;
			files = (
				A414FD5913DB466600F96152 /* RCResource.h in Headers */,
				A414FD6113DB468D00F96152 /* RCResponse.h in Headers */,
				A443AE3413DB4B8300D55902 /* RCCoder.h in Headers */,
				A443AE3B13DB4C7F00D55902 /* RCJSONCoder.h in Headers */,
				A443AE3F13DB4C9300D55902 /* RCIdentityCoder.h in Headers */,
				A443AE4313DB4E8900D55902 /* RCTextCoder.h in Headers */,
				A409B2B014001B14003495BA /* RCTypes.h in Headers */,
				A409B33F1408E82D003495BA /* RCAuthProvider.h in Headers */,
				A409B3421408E890003495BA /* RCBasicAuthProvider.h in Headers */,
				A409B3BC1410597D003495BA /* RCConstants.h in Headers */,
				A4C2085A141852F6003412BA /* RCXMLCoder.h in Headers */,
				A43F86AD144AAC5D00C69C3D /* RCImageCoder.h in Headers */,
				A4A8CC51147ECEEE00BE6C0E /* RCDownloadRequest.h in Headers */,
				A4A8CC54147ECEEE00BE6C0E /* RCRequest.h in Headers */,
				A4A8CC58147ECF0A00BE6C0E /* RCUploadRequest.h in Headers */,
				A4A22272148AA893001726E4 /* RCRequest+Protected.h in Headers */,
				A4092665149725F300C42E8B /* RCOAuth2AuthProvider.h in Headers */,
				A4092786149835FD00C42E8B /* RCServerTrustAuthProvider.h in Headers */,
				A468A774149FA73900612DA9 /* RCClientCertificateAuthProvider.h in Headers */,
				A4B6080514A0224B003C43AE /* RCOAuthToken.h in Headers */,
				A49D484314B4BD8B0045D66F /* NSObject+RESTClient.h in Headers */,
				A41410D514B680070026A8C1 /* NSDictionary+RESTClient.h in Headers */,
				A40EE26714D9BC9500EBD8C3 /* NSData+Base64.h in Headers */,
				A41C901114F2ED4800E16A9E /* NSString+RESTClient.h in Headers */,
				A456515C1523D454001302A7 /* RESTClient.h in Headers */,
			);
			runOnlyForDeploymentPostprocessing = 0;
		};
/* End PBXHeadersBuildPhase section */

/* Begin PBXNativeTarget section */
		A414FD4113DB459200F96152 /* RESTClient */ = {
			isa = PBXNativeTarget;
			buildConfigurationList = A414FD4F13DB459200F96152 /* Build configuration list for PBXNativeTarget "RESTClient" */;
			buildPhases = (
				A414FD3E13DB459200F96152 /* Sources */,
				A414FD3F13DB459200F96152 /* Frameworks */,
				A414FD4013DB459200F96152 /* Headers */,
			);
			buildRules = (
			);
			dependencies = (
			);
			name = RESTClient;
			productName = RESTClient;
			productReference = A414FD4213DB459200F96152 /* libRESTClient.a */;
			productType = "com.apple.product-type.library.static";
		};
		A46269A014198ED3005544D6 /* RESTClientSpecs */ = {
			isa = PBXNativeTarget;
			buildConfigurationList = A46269B314198ED3005544D6 /* Build configuration list for PBXNativeTarget "RESTClientSpecs" */;
			buildPhases = (
				A462699D14198ED3005544D6 /* Sources */,
				A462699E14198ED3005544D6 /* Frameworks */,
				A462699F14198ED3005544D6 /* Resources */,
				A4D4FFCF141BB50200E58873 /* Restart Server */,
			);
			buildRules = (
			);
			dependencies = (
			);
			name = RESTClientSpecs;
			productName = RESTClientSpecs;
			productReference = A46269A114198ED3005544D6 /* RESTClient.app */;
			productType = "com.apple.product-type.application";
		};
/* End PBXNativeTarget section */

/* Begin PBXProject section */
		A414FD3913DB459200F96152 /* Project object */ = {
			isa = PBXProject;
			attributes = {
				LastUpgradeCheck = 0430;
				ORGANIZATIONNAME = "Fivesquare Software, LLC";
			};
			buildConfigurationList = A414FD3C13DB459200F96152 /* Build configuration list for PBXProject "RESTClient" */;
			compatibilityVersion = "Xcode 3.2";
			developmentRegion = English;
			hasScannedForEncodings = 0;
			knownRegions = (
				en,
			);
			mainGroup = A414FD3713DB459200F96152;
			productRefGroup = A414FD4313DB459200F96152 /* Products */;
			projectDirPath = "";
			projectRoot = "";
			targets = (
				A414FD4113DB459200F96152 /* RESTClient */,
				A46269A014198ED3005544D6 /* RESTClientSpecs */,
			);
		};
/* End PBXProject section */

/* Begin PBXResourcesBuildPhase section */
		A462699F14198ED3005544D6 /* Resources */ = {
			isa = PBXResourcesBuildPhase;
			buildActionMask = 2147483647;
			files = (
				A4A8CC5C147ED16D00BE6C0E /* t_hero.png in Resources */,
				A4C9D1D41482DE57004E9B72 /* Item.plist in Resources */,
				A4A22277148AB772001726E4 /* hs-2006-01-c-full_tif.png in Resources */,
			);
			runOnlyForDeploymentPostprocessing = 0;
		};
/* End PBXResourcesBuildPhase section */

/* Begin PBXShellScriptBuildPhase section */
		A4D4FFCF141BB50200E58873 /* Restart Server */ = {
			isa = PBXShellScriptBuildPhase;
			buildActionMask = 2147483647;
			files = (
			);
			inputPaths = (
			);
			name = "Restart Server";
			outputPaths = (
			);
			runOnlyForDeploymentPostprocessing = 0;
			shellPath = /bin/sh;
			shellScript = "cd ${SRCROOT}/Tests/Server && ./run.sh restart";
		};
/* End PBXShellScriptBuildPhase section */

/* Begin PBXSourcesBuildPhase section */
		A414FD3E13DB459200F96152 /* Sources */ = {
			isa = PBXSourcesBuildPhase;
			buildActionMask = 2147483647;
			files = (
				A414FD4C13DB459200F96152 /* RESTClient.m in Sources */,
				A414FD5A13DB466600F96152 /* RCResource.m in Sources */,
				A414FD6213DB468D00F96152 /* RCResponse.m in Sources */,
				A443AE3513DB4B8300D55902 /* RCCoder.m in Sources */,
				A443AE3C13DB4C7F00D55902 /* RCJSONCoder.m in Sources */,
				A443AE4013DB4C9300D55902 /* RCIdentityCoder.m in Sources */,
				A443AE4413DB4E8900D55902 /* RCTextCoder.m in Sources */,
				A409B3431408E890003495BA /* RCBasicAuthProvider.m in Sources */,
				A409B3BD1410597D003495BA /* RCConstants.m in Sources */,
				A4C2085B141852F6003412BA /* RCXMLCoder.m in Sources */,
				A43F86AE144AAC5D00C69C3D /* RCImageCoder.m in Sources */,
				A4A8CC52147ECEEE00BE6C0E /* RCDownloadRequest.m in Sources */,
				A4A8CC55147ECEEE00BE6C0E /* RCRequest.m in Sources */,
				A4A8CC59147ECF0A00BE6C0E /* RCUploadRequest.m in Sources */,
				A4092666149725F300C42E8B /* RCOAuth2AuthProvider.m in Sources */,
				A4092787149835FD00C42E8B /* RCServerTrustAuthProvider.m in Sources */,
				A468A775149FA73900612DA9 /* RCClientCertificateAuthProvider.m in Sources */,
				A4B6080614A0224B003C43AE /* RCOAuthToken.m in Sources */,
				A49D484414B4BD8B0045D66F /* NSObject+RESTClient.m in Sources */,
				A41410D614B680070026A8C1 /* NSDictionary+RESTClient.m in Sources */,
				A40EE26814D9BC9500EBD8C3 /* NSData+Base64.m in Sources */,
				A41C901214F2ED4800E16A9E /* NSString+RESTClient.m in Sources */,
			);
			runOnlyForDeploymentPostprocessing = 0;
		};
		A462699D14198ED3005544D6 /* Sources */ = {
			isa = PBXSourcesBuildPhase;
			buildActionMask = 2147483647;
			files = (
				A4626A4D14199082005544D6 /* main.m in Sources */,
				A4D4FF73141A57DF00E58873 /* SpecHelper.m in Sources */,
				A4CCAF0E14B63C1500A8C21B /* RCQueryStringSpec.m in Sources */,
				A4014E1F14CE1BB80040962D /* RCResponseCodesSpec.m in Sources */,
				A4014E2014CE1BB80040962D /* RCCodingSpec.m in Sources */,
				A4014E2114CE1BB80040962D /* RCResourceConfigSpec.m in Sources */,
				A4014E2214CE1BB80040962D /* RCResourceNestingSpec.m in Sources */,
				A4014E2314CE1BB80040962D /* RCResourceControlSpec.m in Sources */,
				A4014E2414CE1BB80040962D /* RCAuthSpec.m in Sources */,
				A4014E2514CE1BB80040962D /* RCGetSpec.m in Sources */,
				A4014E2614CE1BB80040962D /* RCHeadSpec.m in Sources */,
				A4014E2714CE1BB80040962D /* RCDeleteSpec.m in Sources */,
				A4014E2814CE1BB80040962D /* RCPostSpec.m in Sources */,
				A4014E2914CE1BB80040962D /* RCPutSpec.m in Sources */,
				A4014E2A14CE1BB80040962D /* RCResourceBlocksSpec.m in Sources */,
				A4014E2B14CE1BB80040962D /* RCFileHandlingSpec.m in Sources */,
				A4014E2C14CE1BB80040962D /* RCStaticMethodsSpec.m in Sources */,
				A4014E2D14CE1BB80040962D /* RCBenchmarksSpec.m in Sources */,
				A4014E2E14CE1BB80040962D /* RCRequestSpec.m in Sources */,
			);
			runOnlyForDeploymentPostprocessing = 0;
		};
/* End PBXSourcesBuildPhase section */

/* Begin XCBuildConfiguration section */
		A414FD4D13DB459200F96152 /* Debug */ = {
			isa = XCBuildConfiguration;
			buildSettings = {
				ALWAYS_SEARCH_USER_PATHS = NO;
				ARCHS = "$(ARCHS_STANDARD_32_BIT)";
				CLANG_ENABLE_OBJC_ARC = YES;
				COPY_PHASE_STRIP = NO;
				GCC_C_LANGUAGE_STANDARD = gnu99;
				GCC_DYNAMIC_NO_PIC = NO;
				GCC_OPTIMIZATION_LEVEL = 0;
				GCC_PREPROCESSOR_DEFINITIONS = (
					"DEBUG=1",
					"$(inherited)",
				);
				GCC_SYMBOLS_PRIVATE_EXTERN = NO;
				GCC_VERSION = com.apple.compilers.llvm.clang.1_0;
				GCC_WARN_ABOUT_MISSING_PROTOTYPES = YES;
				GCC_WARN_ABOUT_RETURN_TYPE = YES;
				GCC_WARN_UNUSED_VARIABLE = YES;
				IPHONEOS_DEPLOYMENT_TARGET = 5.0;
				RUN_CLANG_STATIC_ANALYZER = YES;
				SDKROOT = iphoneos;
			};
			name = Debug;
		};
		A414FD4E13DB459200F96152 /* Release */ = {
			isa = XCBuildConfiguration;
			buildSettings = {
				ALWAYS_SEARCH_USER_PATHS = NO;
				ARCHS = "$(ARCHS_STANDARD_32_BIT)";
				CLANG_ENABLE_OBJC_ARC = YES;
				COPY_PHASE_STRIP = YES;
				GCC_C_LANGUAGE_STANDARD = gnu99;
				GCC_VERSION = com.apple.compilers.llvm.clang.1_0;
				GCC_WARN_ABOUT_MISSING_PROTOTYPES = YES;
				GCC_WARN_ABOUT_RETURN_TYPE = YES;
				GCC_WARN_UNUSED_VARIABLE = YES;
				IPHONEOS_DEPLOYMENT_TARGET = 5.0;
				SDKROOT = iphoneos;
				VALIDATE_PRODUCT = YES;
			};
			name = Release;
		};
		A414FD5013DB459200F96152 /* Debug */ = {
			isa = XCBuildConfiguration;
			buildSettings = {
				DSTROOT = /tmp/RESTClient.dst;
				GCC_PRECOMPILE_PREFIX_HEADER = YES;
				GCC_PREFIX_HEADER = "Source/RESTClient-Prefix.pch";
				HEADER_SEARCH_PATHS = (
					"\"$(SRCROOT)/Ext/TouchXML/Source\"/**",
					"\"$(SDKROOT)/usr/include/libxml2\"",
				);
				OTHER_LDFLAGS = "-ObjC";
				PRODUCT_NAME = "$(TARGET_NAME)";
				PUBLIC_HEADERS_FOLDER_PATH = "include/$(PRODUCT_NAME)";
				SKIP_INSTALL = YES;
			};
			name = Debug;
		};
		A414FD5113DB459200F96152 /* Release */ = {
			isa = XCBuildConfiguration;
			buildSettings = {
				DSTROOT = /tmp/RESTClient.dst;
				GCC_PRECOMPILE_PREFIX_HEADER = YES;
				GCC_PREFIX_HEADER = "Source/RESTClient-Prefix.pch";
				HEADER_SEARCH_PATHS = (
					"\"$(SRCROOT)/Ext/TouchXML/Source\"/**",
					"\"$(SDKROOT)/usr/include/libxml2\"",
				);
				OTHER_LDFLAGS = "-ObjC";
				PRODUCT_NAME = "$(TARGET_NAME)";
				PUBLIC_HEADERS_FOLDER_PATH = "include/$(PRODUCT_NAME)";
				SKIP_INSTALL = YES;
			};
			name = Release;
		};
		A46269B414198ED3005544D6 /* Debug */ = {
			isa = XCBuildConfiguration;
			baseConfigurationReference = A4CC12741482EE2E0066C7E6 /* Specs.xcconfig */;
			buildSettings = {
				"CODE_SIGN_IDENTITY[sdk=iphoneos*]" = "iPhone Developer";
				FRAMEWORK_SEARCH_PATHS = (
					"$(SDKROOT)/Developer/Library/Frameworks",
					"$(DEVELOPER_LIBRARY_DIR)/Frameworks",
				);
				GCC_PRECOMPILE_PREFIX_HEADER = YES;
				GCC_PREFIX_HEADER = "Tests/Target/RESTClientSpecs-Prefix.pch";
				GCC_PREPROCESSOR_DEFINITIONS = (
					"$(inherited)",
					"RESTClientTestServer=\"@\\\"http://$(RESTClientTestServerHost):$(RESTClientTestServerPort)\\\"\"",
					"RESTClientTestServerSSL=\"@\\\"https://$(RESTClientTestServerHost):$(RESTClientTestServerSSLPort)\\\"\"",
				);
				HEADER_SEARCH_PATHS = (
					"\"$(SRCROOT)/Ext/OCSpec/Source\"/**",
					"\"$(SRCROOT)/Ext/OCMock/Source\"/**",
				);
				INFOPLIST_FILE = "Tests/Target/RESTClientSpecs-Info.plist";
				OTHER_LDFLAGS = "-ObjC";
				PRODUCT_NAME = RESTClient;
				TARGETED_DEVICE_FAMILY = "1,2";
				WRAPPER_EXTENSION = app;
			};
			name = Debug;
		};
		A46269B514198ED3005544D6 /* Release */ = {
			isa = XCBuildConfiguration;
			baseConfigurationReference = A4CC12741482EE2E0066C7E6 /* Specs.xcconfig */;
			buildSettings = {
				"CODE_SIGN_IDENTITY[sdk=iphoneos*]" = "iPhone Developer";
				FRAMEWORK_SEARCH_PATHS = (
					"$(SDKROOT)/Developer/Library/Frameworks",
					"$(DEVELOPER_LIBRARY_DIR)/Frameworks",
				);
				GCC_PRECOMPILE_PREFIX_HEADER = YES;
				GCC_PREFIX_HEADER = "Tests/Target/RESTClientSpecs-Prefix.pch";
				GCC_PREPROCESSOR_DEFINITIONS = (
					"$(inherited)",
					"RESTClientTestServerSSL=\"@\\\"https://$(RESTClientTestServerHost):$(RESTClientTestServerSSLPort)\\\"\"",
					"RESTClientTestServer=\"@\\\"http://$(RESTClientTestServerHost):$(RESTClientTestServerPort)\\\"\"",
				);
				HEADER_SEARCH_PATHS = (
					"\"$(SRCROOT)/Ext/OCSpec/Source\"/**",
					"\"$(SRCROOT)/Ext/OCMock/Source\"/**",
				);
				INFOPLIST_FILE = "Tests/Target/RESTClientSpecs-Info.plist";
				OTHER_CFLAGS = "-DNS_BLOCK_ASSERTIONS=1";
				OTHER_LDFLAGS = "-ObjC";
				PRODUCT_NAME = RESTClient;
				TARGETED_DEVICE_FAMILY = "1,2";
				WRAPPER_EXTENSION = app;
			};
			name = Release;
		};
/* End XCBuildConfiguration section */

/* Begin XCConfigurationList section */
		A414FD3C13DB459200F96152 /* Build configuration list for PBXProject "RESTClient" */ = {
			isa = XCConfigurationList;
			buildConfigurations = (
				A414FD4D13DB459200F96152 /* Debug */,
				A414FD4E13DB459200F96152 /* Release */,
			);
			defaultConfigurationIsVisible = 0;
			defaultConfigurationName = Release;
		};
		A414FD4F13DB459200F96152 /* Build configuration list for PBXNativeTarget "RESTClient" */ = {
			isa = XCConfigurationList;
			buildConfigurations = (
				A414FD5013DB459200F96152 /* Debug */,
				A414FD5113DB459200F96152 /* Release */,
			);
			defaultConfigurationIsVisible = 0;
			defaultConfigurationName = Release;
		};
		A46269B314198ED3005544D6 /* Build configuration list for PBXNativeTarget "RESTClientSpecs" */ = {
			isa = XCConfigurationList;
			buildConfigurations = (
				A46269B414198ED3005544D6 /* Debug */,
				A46269B514198ED3005544D6 /* Release */,
			);
			defaultConfigurationIsVisible = 0;
			defaultConfigurationName = Release;
		};
/* End XCConfigurationList section */
	};
	rootObject = A414FD3913DB459200F96152 /* Project object */;
}<|MERGE_RESOLUTION|>--- conflicted
+++ resolved
@@ -34,12 +34,8 @@
 		A409B3BC1410597D003495BA /* RCConstants.h in Headers */ = {isa = PBXBuildFile; fileRef = A409B3BA1410597C003495BA /* RCConstants.h */; settings = {ATTRIBUTES = (Public, ); }; };
 		A409B3BD1410597D003495BA /* RCConstants.m in Sources */ = {isa = PBXBuildFile; fileRef = A409B3BB1410597D003495BA /* RCConstants.m */; };
 		A409B3CD141A530C003495BA /* libRESTClient.a in Frameworks */ = {isa = PBXBuildFile; fileRef = A414FD4213DB459200F96152 /* libRESTClient.a */; };
-<<<<<<< HEAD
-		A40EE13F14D8791100EBD8C3 /* libxml2.dylib in Frameworks */ = {isa = PBXBuildFile; fileRef = A40EE13E14D8791100EBD8C3 /* libxml2.dylib */; };
 		A40EE26714D9BC9500EBD8C3 /* NSData+Base64.h in Headers */ = {isa = PBXBuildFile; fileRef = A40EE26514D9BC9500EBD8C3 /* NSData+Base64.h */; settings = {ATTRIBUTES = (Public, ); }; };
-=======
 		A40EE26714D9BC9500EBD8C3 /* NSData+Base64.h in Headers */ = {isa = PBXBuildFile; fileRef = A40EE26514D9BC9500EBD8C3 /* NSData+Base64.h */; };
->>>>>>> a67e8fb0
 		A40EE26814D9BC9500EBD8C3 /* NSData+Base64.m in Sources */ = {isa = PBXBuildFile; fileRef = A40EE26614D9BC9500EBD8C3 /* NSData+Base64.m */; };
 		A41410D514B680070026A8C1 /* NSDictionary+RESTClient.h in Headers */ = {isa = PBXBuildFile; fileRef = A41410D314B680070026A8C1 /* NSDictionary+RESTClient.h */; settings = {ATTRIBUTES = (Public, ); }; };
 		A41410D614B680070026A8C1 /* NSDictionary+RESTClient.m in Sources */ = {isa = PBXBuildFile; fileRef = A41410D414B680070026A8C1 /* NSDictionary+RESTClient.m */; };
